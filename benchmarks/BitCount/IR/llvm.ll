--- conflicted
+++ resolved
@@ -4,24 +4,6 @@
 target triple = "i386-unknown-linux-gnu"
 
 ; Function Attrs: nofree norecurse nosync nounwind uwtable
-<<<<<<< HEAD
-define dso_local i32 @BitCount(i32* nocapture noundef %0) local_unnamed_addr #0 {
-  %2 = load i32, i32* %0, align 4, !tbaa !4
-  br label %3
-
-3:                                                ; preds = %3, %1
-  %4 = phi i32 [ %2, %1 ], [ %8, %3 ]
-  %5 = phi i32 [ 0, %1 ], [ %6, %3 ]
-  %6 = add nuw nsw i32 %5, 1
-  %7 = add nsw i32 %4, -1
-  %8 = and i32 %7, %4
-  %9 = icmp eq i32 %8, 0
-  br i1 %9, label %10, label %3, !llvm.loop !8
-
-10:                                               ; preds = %3
-  store i32 0, i32* %0, align 4, !tbaa !4
-  ret i32 %6
-=======
 define dso_local i32 @BitCount(i32* nocapture noundef %0, i32* nocapture noundef %1) local_unnamed_addr #0 {
   %3 = load i32, i32* %1, align 4, !tbaa !4
   %4 = load i32, i32* %0, align 4, !tbaa !8
@@ -40,17 +22,11 @@
   store i32 %8, i32* %1, align 4, !tbaa !4
   store i32 0, i32* %0, align 4, !tbaa !8
   ret i32 0
->>>>>>> aa10ef34
 }
 
 ; Function Attrs: nofree norecurse nosync nounwind uwtable
 define dso_local i32 @main() local_unnamed_addr #0 {
-<<<<<<< HEAD
-  store i32 0, i32* inttoptr (i32 123123 to i32*), align 4, !tbaa !4
-  ret i32 0
-=======
   unreachable
->>>>>>> aa10ef34
 }
 
 attributes #0 = { nofree norecurse nosync nounwind uwtable "frame-pointer"="none" "min-legal-vector-width"="0" "no-trapping-math"="true" "stack-protector-buffer-size"="8" "target-cpu"="pentium4" "target-features"="+cx8,+fxsr,+mmx,+sse,+sse2,+x87" "tune-cpu"="generic" }
@@ -63,14 +39,6 @@
 !2 = !{i32 7, !"uwtable", i32 1}
 !3 = !{!"clang version 14.0.6 (https://github.com/llvm/llvm-project.git f28c006a5895fc0e329fe15fead81e37457cb1d1)"}
 !4 = !{!5, !5, i64 0}
-<<<<<<< HEAD
-!5 = !{!"long", !6, i64 0}
-!6 = !{!"omnipotent char", !7, i64 0}
-!7 = !{!"Simple C/C++ TBAA"}
-!8 = distinct !{!8, !9, !10}
-!9 = !{!"llvm.loop.mustprogress"}
-!10 = !{!"llvm.loop.unroll.disable"}
-=======
 !5 = !{!"int", !6, i64 0}
 !6 = !{!"omnipotent char", !7, i64 0}
 !7 = !{!"Simple C/C++ TBAA"}
@@ -78,5 +46,4 @@
 !9 = !{!"long", !6, i64 0}
 !10 = distinct !{!10, !11, !12}
 !11 = !{!"llvm.loop.mustprogress"}
-!12 = !{!"llvm.loop.unroll.disable"}
->>>>>>> aa10ef34
+!12 = !{!"llvm.loop.unroll.disable"}